import { execCommand, isMac } from '../tool-utils';
import { existsSync, readFile } from 'fs-extra';
const gettextParser = require('gettext-parser');

export interface TranslationStatus {
	locale?: string;
	languageName?: string;
	translatorName: string;
	percentDone: number;
	untranslatedCount: number;
<<<<<<< HEAD
}

export type Translations = Record<string, string>;
=======
	pluralForms?: string;
}

export type Translations = Record<string, string[]>;
>>>>>>> 2a73010c

export const removePoHeaderDate = async (filePath: string) => {
	let sedPrefix = 'sed -i';
	if (isMac()) sedPrefix += ' ""'; // Note: on macOS it has to be 'sed -i ""' (BSD quirk)
	await execCommand(`${sedPrefix} -e'/POT-Creation-Date:/d' "${filePath}"`);
	await execCommand(`${sedPrefix} -e'/PO-Revision-Date:/d' "${filePath}"`);
};

export const translationExecutablePath = (file: string) => {
	const potentialPaths = [
		'/usr/local/opt/gettext/bin/',
		'/opt/local/bin/',
		'/usr/local/bin/',
	];

	for (const path of potentialPaths) {
		const pathFile = path + file;
		if (existsSync(pathFile)) {
			return pathFile;
		}
	}

	throw new Error(`${file} could not be found. Please install via brew or MacPorts.\n`);
};

export const mergePotToPo = async (potFilePath: string, poFilePath: string) => {
	let msgmergePath = 'msgmerge';
	if (isMac()) msgmergePath = translationExecutablePath('msgmerge'); // Needs to have been installed with `brew install gettext`

	const command = `${msgmergePath} -U "${poFilePath}" "${potFilePath}"`;
	const result = await execCommand(command);
	if (result && result.trim()) console.info(result.trim());
	await removePoHeaderDate(poFilePath);
};

export const parsePoFile = async (filePath: string) => {
	const content = await readFile(filePath);
	return gettextParser.po.parse(content);
};

// Convert the gettext translations, as returned by `gettextParser.po.parse()`
// to a <string, string> map, with the English text on the left and the
// translation on the right. If a particular translation is missing, no entry
// will be returned. The caller should display the English text in this case.
export const parseTranslations = (gettextTranslations: any) => {
	const output: Translations = {};

	// Translations are grouped by "msgctxt"

	for (const msgctxt of Object.keys(gettextTranslations.translations)) {
		const translations = gettextTranslations.translations[msgctxt];

		for (const n in translations) {
			if (!translations.hasOwnProperty(n)) continue;
			if (n === '') continue;
			const t = translations[n];
			let translated: string[] = [];
			if (t.comments && t.comments.flag && t.comments.flag.indexOf('fuzzy') >= 0) {
				// Don't include fuzzy translations
			} else {
				translated = t['msgstr'];
			}

			if (translated.length) output[n] = translated;
		}
	}

	return output;
};<|MERGE_RESOLUTION|>--- conflicted
+++ resolved
@@ -8,16 +8,10 @@
 	translatorName: string;
 	percentDone: number;
 	untranslatedCount: number;
-<<<<<<< HEAD
-}
-
-export type Translations = Record<string, string>;
-=======
 	pluralForms?: string;
 }
 
 export type Translations = Record<string, string[]>;
->>>>>>> 2a73010c
 
 export const removePoHeaderDate = async (filePath: string) => {
 	let sedPrefix = 'sed -i';
