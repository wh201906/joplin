{
  "name": "@joplin/utils",
  "version": "2.12.1",
  "description": "Utilities for Joplin",
  "repository": "https://github.com/laurent22/joplin/tree/dev/packages/utils",
  "exports": {
    ".": "./dist/index.js",
    "./net": "./dist/net.js",
    "./fs": "./dist/fs.js",
    "./env": "./dist/env.js",
<<<<<<< HEAD
    "./types": "./dist/types.js",
    "./time": "./dist/time.js",
    "./html": "./dist/html.js",
=======
    "./url": "./dist/url.js",
>>>>>>> d590bd77
    "./Logger": "./dist/Logger.js"
  },
  "publishConfig": {
    "access": "public"
  },
  "scripts": {
    "tsc": "tsc --project tsconfig.json",
    "watch": "tsc --watch --preserveWatchOutput --project tsconfig.json",
    "test": "jest --verbose=false",
    "test-ci": "yarn test"
  },
  "author": "",
  "license": "AGPL-3.0-or-later",
  "dependencies": {
    "async-mutex": "0.4.0",
    "execa": "5.1.1",
    "fs-extra": "11.1.1",
    "glob": "10.3.3",
    "html-entities": "1.4.0",
    "moment": "2.29.4",
    "node-fetch": "2.6.7",
    "sprintf-js": "1.1.2"
  },
  "devDependencies": {
    "@types/fs-extra": "11.0.1",
    "@types/jest": "29.5.3",
    "@types/node-fetch": "2.6.4",
    "jest": "29.5.0",
    "ts-jest": "29.1.1"
  }
}<|MERGE_RESOLUTION|>--- conflicted
+++ resolved
@@ -5,16 +5,13 @@
   "repository": "https://github.com/laurent22/joplin/tree/dev/packages/utils",
   "exports": {
     ".": "./dist/index.js",
+    "./env": "./dist/env.js",
+    "./fs": "./dist/fs.js",
+    "./html": "./dist/html.js",
     "./net": "./dist/net.js",
-    "./fs": "./dist/fs.js",
-    "./env": "./dist/env.js",
-<<<<<<< HEAD
+    "./time": "./dist/time.js",
     "./types": "./dist/types.js",
-    "./time": "./dist/time.js",
-    "./html": "./dist/html.js",
-=======
     "./url": "./dist/url.js",
->>>>>>> d590bd77
     "./Logger": "./dist/Logger.js"
   },
   "publishConfig": {
