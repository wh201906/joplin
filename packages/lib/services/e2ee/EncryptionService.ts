import { CipherAlgorithm, Digest, MasterKeyEntity } from './types';
import Logger from '@joplin/utils/Logger';
import shim from '../../shim';
import Setting from '../../models/Setting';
import MasterKey from '../../models/MasterKey';
import BaseItem from '../../models/BaseItem';
import JoplinError from '../../JoplinError';
import { getActiveMasterKeyId, setActiveMasterKeyId } from '../synchronizer/syncInfoUtils';
const { padLeft } = require('../../string-utils.js');

const logger = Logger.create('EncryptionService');

const emptyUint8Array = new Uint8Array(0);

function hexPad(s: string, length: number) {
	return padLeft(s, length, '0');
}

export function isValidHeaderIdentifier(id: string, ignoreTooLongLength = false) {
	if (!id) return false;
	if (!ignoreTooLongLength && id.length !== 5) return false;
	return /JED\d\d/.test(id);
}

interface DecryptedMasterKey {
	updatedTime: number;
	plainText: string;
}

export interface EncryptionCustomHandler {
	// eslint-disable-next-line @typescript-eslint/no-explicit-any -- Old code before rule was applied
	context?: any;
	// eslint-disable-next-line @typescript-eslint/no-explicit-any -- Old code before rule was applied
	encrypt(context: any, hexaBytes: string, password: string): Promise<string>;
	// eslint-disable-next-line @typescript-eslint/no-explicit-any -- Old code before rule was applied
	decrypt(context: any, hexaBytes: string, password: string): Promise<string>;
}

export enum EncryptionMethod {
	SJCL = 1,
	SJCL2 = 2,
	SJCL3 = 3,
	SJCL4 = 4,
	SJCL1a = 5,
	Custom = 6,
	SJCL1b = 7,
	KeyV1 = 8,
	FileV1 = 9,
	StringV1 = 10,
}

export interface EncryptOptions {
	encryptionMethod?: EncryptionMethod;
	// eslint-disable-next-line @typescript-eslint/ban-types -- Old code before rule was applied
	onProgress?: Function;
	encryptionHandler?: EncryptionCustomHandler;
	masterKeyId?: string;
}

type GetPasswordCallback = ()=> string|Promise<string>;
interface EncryptedMasterKey {
	updatedTime: number;
	decrypt: ()=> Promise<void>;
}

export default class EncryptionService {

	public static instance_: EncryptionService = null;

	// eslint-disable-next-line @typescript-eslint/no-explicit-any -- Old code before rule was applied
	public static fsDriver_: any = null;

<<<<<<< HEAD
	private decryptedMasterKeys_: Record<string, DecryptedMasterKey> = {};
	public defaultEncryptionMethod_ = Setting.value('featureFlag.useBetaEncryptionMethod') ? EncryptionMethod.StringV1 : EncryptionMethod.SJCL1a; // public because used in tests
	public defaultFileEncryptionMethod_ = Setting.value('featureFlag.useBetaEncryptionMethod') ? EncryptionMethod.FileV1 : EncryptionMethod.SJCL1a; // public because used in tests
	private defaultMasterKeyEncryptionMethod_ = Setting.value('featureFlag.useBetaEncryptionMethod') ? EncryptionMethod.KeyV1 : EncryptionMethod.SJCL4;

	private encryptionNonce_: Uint8Array = null;
=======
	// Note: 1 MB is very slow with Node and probably even worse on mobile.
	//
	// On mobile the time it takes to decrypt increases exponentially for some reason, so it's important
	// to have a relatively small size so as not to freeze the app. For example, on Android 7.1 simulator
	// with 4.1 GB RAM, it takes this much to decrypt a block;
	//
	// 50KB => 1000 ms
	// 25KB => 250ms
	// 10KB => 200ms
	// 5KB => 10ms
	//
	// So making the block 10 times smaller make it 100 times faster! So for now using 5KB. This can be
	// changed easily since the chunk size is incorporated into the encrypted data.
	private chunkSize_ = 5000;
	private encryptedMasterKeys_: Map<string, EncryptedMasterKey> = new Map();
	private decryptedMasterKeys_: Map<string, DecryptedMasterKey> = new Map();
	public defaultEncryptionMethod_ = EncryptionMethod.SJCL1a; // public because used in tests
	private defaultMasterKeyEncryptionMethod_ = EncryptionMethod.SJCL4;
>>>>>>> 147a66d6

	private headerTemplates_ = {
		// Template version 1
		1: {
			// Fields are defined as [name, valueSize, valueType]
			fields: [['encryptionMethod', 2, 'int'], ['masterKeyId', 32, 'hex']],
		},
	};

	public constructor() {
		const crypto = shim.crypto;
		crypto.generateNonce(new Uint8Array(36))
			// eslint-disable-next-line promise/prefer-await-to-then
			.then((nonce) => this.encryptionNonce_ = nonce)
			// eslint-disable-next-line promise/prefer-await-to-then
			.catch((error) => logger.error(error));
	}

	public static instance() {
		if (this.instance_) return this.instance_;
		this.instance_ = new EncryptionService();
		return this.instance_;
	}

	public get defaultMasterKeyEncryptionMethod() {
		return this.defaultMasterKeyEncryptionMethod_;
	}

	public loadedMasterKeysCount() {
		return this.loadedMasterKeyIds().length;
	}

	// Note for methods using SJCL:
	//
	// 1 MB is very slow with Node and probably even worse on mobile.
	//
	// On mobile the time it takes to decrypt increases exponentially for some reason, so it's important
	// to have a relatively small size so as not to freeze the app. For example, on Android 7.1 simulator
	// with 4.1 GB RAM, it takes this much to decrypt a block;
	//
	// 50KB => 1000 ms
	// 25KB => 250ms
	// 10KB => 200ms
	// 5KB => 10ms
	//
	// So making the block 10 times smaller make it 100 times faster! So for now using 5KB. This can be
	// changed easily since the chunk size is incorporated into the encrypted data.
	public chunkSize(method: EncryptionMethod) {
		type EncryptionMethodChunkSizeMap = Record<EncryptionMethod, number>;
		const encryptionMethodChunkSizeMap: EncryptionMethodChunkSizeMap = {
			[EncryptionMethod.SJCL]: 5000,
			[EncryptionMethod.SJCL1a]: 5000,
			[EncryptionMethod.SJCL1b]: 5000,
			[EncryptionMethod.SJCL2]: 5000,
			[EncryptionMethod.SJCL3]: 5000,
			[EncryptionMethod.SJCL4]: 5000,
			[EncryptionMethod.Custom]: 5000,
			[EncryptionMethod.KeyV1]: 5000, // Master key is not encrypted by chunks so this value will not be used.
			[EncryptionMethod.FileV1]: 131072, // 128k
			[EncryptionMethod.StringV1]: 65536, // 64k
		};

		return encryptionMethodChunkSizeMap[method];
	}

	public defaultEncryptionMethod() {
		return this.defaultEncryptionMethod_;
	}

	public defaultFileEncryptionMethod() {
		return this.defaultFileEncryptionMethod_;
	}

	public setActiveMasterKeyId(id: string) {
		setActiveMasterKeyId(id);
	}

	public activeMasterKeyId() {
		const id = getActiveMasterKeyId();
		if (!id) {
			// eslint-disable-next-line @typescript-eslint/no-explicit-any -- Old code before rule was applied
			const error: any = new Error('No master key is defined as active. Check this: Either one or more master keys exist but no password was provided for any of them. Or no master key exist. Or master keys and password exist, but none was set as active.');
			error.code = 'noActiveMasterKey';
			throw error;
		}
		return id;
	}

	public isMasterKeyLoaded(masterKey: MasterKeyEntity) {
		if (this.encryptedMasterKeys_.get(masterKey.id)) {
			return true;
		}
		const d = this.decryptedMasterKeys_.get(masterKey.id);
		if (!d) return false;
		return d.updatedTime === masterKey.updated_time;
	}

	public async loadMasterKey(model: MasterKeyEntity, getPassword: string|GetPasswordCallback, makeActive = false) {
		if (!model.id) throw new Error('Master key does not have an ID - save it first');

		const loadKey = async () => {
			logger.info(`Loading master key: ${model.id}. Make active:`, makeActive);

			const password = typeof getPassword === 'string' ? getPassword : (await getPassword());
			if (!password) {
				logger.info(`Loading master key ${model.id} failed. No valid password found.`);
			} else {
				try {
					this.decryptedMasterKeys_.set(model.id, {
						plainText: await this.decryptMasterKeyContent(model, password),
						updatedTime: model.updated_time,
					});

					if (makeActive) this.setActiveMasterKeyId(model.id);
				} catch (error) {
					logger.warn(`Cannot load master key ${model.id}. Invalid password?`, error);
				}
			}

			this.encryptedMasterKeys_.delete(model.id);
		};

		if (!makeActive) {
			this.encryptedMasterKeys_.set(model.id, {
				decrypt: loadKey,
				updatedTime: model.updated_time,
			});
		} else {
			await loadKey();
		}
	}

	public unloadMasterKey(model: MasterKeyEntity) {
		this.decryptedMasterKeys_.delete(model.id);
		this.encryptedMasterKeys_.delete(model.id);
	}

	public async loadedMasterKey(id: string) {
		const cachedKey = this.decryptedMasterKeys_.get(id);
		if (cachedKey) return cachedKey;

		const decryptCallback = this.encryptedMasterKeys_.get(id);
		if (decryptCallback) {
			// TODO: Handle invalid password errors?
			await decryptCallback.decrypt();
		}

		const key = this.decryptedMasterKeys_.get(id);

		if (!key) {
			// eslint-disable-next-line @typescript-eslint/no-explicit-any -- Old code before rule was applied
			const error: any = new Error(`Master key is not loaded: ${id}`);
			error.code = 'masterKeyNotLoaded';
			error.masterKeyId = id;
			throw error;
		}
		return key;
	}

	public loadedMasterKeyIds() {
		return [...this.decryptedMasterKeys_.keys(), ...this.encryptedMasterKeys_.keys()];
	}

	public fsDriver() {
		if (!EncryptionService.fsDriver_) throw new Error('EncryptionService.fsDriver_ not set!');
		return EncryptionService.fsDriver_;
	}

	public sha256(string: string) {
		const sjcl = shim.sjclModule;
		const bitArray = sjcl.hash.sha256.hash(string);
		return sjcl.codec.hex.fromBits(bitArray);
	}

	public async generateApiToken() {
		return await this.randomHexString(64);
	}

	private async randomHexString(byteCount: number) {
		// eslint-disable-next-line @typescript-eslint/no-explicit-any -- Old code before rule was applied
		const bytes: any[] = await shim.randomBytes(byteCount);
		return bytes
			.map(a => {
				return hexPad(a.toString(16), 2);
			})
			.join('');
	}

	public masterKeysThatNeedUpgrading(masterKeys: MasterKeyEntity[]) {
		return MasterKey.allWithoutEncryptionMethod(masterKeys, [this.defaultMasterKeyEncryptionMethod_, EncryptionMethod.Custom]);
	}

	public async reencryptMasterKey(model: MasterKeyEntity, decryptionPassword: string, encryptionPassword: string, decryptOptions: EncryptOptions = null, encryptOptions: EncryptOptions = null): Promise<MasterKeyEntity> {
		const newEncryptionMethod = this.defaultMasterKeyEncryptionMethod_;
		const plainText = await this.decryptMasterKeyContent(model, decryptionPassword, decryptOptions);
		const newContent = await this.encryptMasterKeyContent(newEncryptionMethod, plainText, encryptionPassword, encryptOptions);
		return { ...model, ...newContent };
	}

	public async encryptMasterKeyContent(encryptionMethod: EncryptionMethod, hexaBytes: string, password: string, options: EncryptOptions = null): Promise<MasterKeyEntity> {
		options = { ...options };

		if (encryptionMethod === null) encryptionMethod = this.defaultMasterKeyEncryptionMethod_;

		if (options.encryptionHandler) {
			return {
				checksum: '',
				encryption_method: EncryptionMethod.Custom,
				content: await options.encryptionHandler.encrypt(options.encryptionHandler.context, hexaBytes, password),
			};
		} else {
			return {
				// Checksum is not necessary since decryption will already fail if data is invalid
				checksum: encryptionMethod === EncryptionMethod.SJCL2 ? this.sha256(hexaBytes) : '',
				encryption_method: encryptionMethod,
				content: await this.encrypt(encryptionMethod, password, hexaBytes),
			};
		}
	}

	private async generateMasterKeyContent_(password: string, options: EncryptOptions = null) {
		options = { encryptionMethod: this.defaultMasterKeyEncryptionMethod_, ...options };

		// eslint-disable-next-line @typescript-eslint/no-explicit-any -- Old code before rule was applied
		const bytes: any[] = await shim.randomBytes(256);
		const hexaBytes = bytes.map(a => hexPad(a.toString(16), 2)).join('');

		return this.encryptMasterKeyContent(options.encryptionMethod, hexaBytes, password, options);
	}

	public async generateMasterKey(password: string, options: EncryptOptions = null) {
		const model = await this.generateMasterKeyContent_(password, options);

		const now = Date.now();
		model.created_time = now;
		model.updated_time = now;
		model.source_application = Setting.value('appId');
		model.hasBeenUsed = false;

		return model;
	}

	public async decryptMasterKeyContent(model: MasterKeyEntity, password: string, options: EncryptOptions = null): Promise<string> {
		options = options || {};

		if (model.encryption_method === EncryptionMethod.Custom) {
			if (!options.encryptionHandler) throw new Error('Master key was encrypted using a custom method, but no encryptionHandler is provided');
			return options.encryptionHandler.decrypt(options.encryptionHandler.context, model.content, password);
		}

		const plainText = await this.decrypt(model.encryption_method, password, model.content);
		if (model.encryption_method === EncryptionMethod.SJCL2) {
			const checksum = this.sha256(plainText);
			if (checksum !== model.checksum) throw new Error('Could not decrypt master key (checksum failed)');
		}

		return plainText;
	}

	public async checkMasterKeyPassword(model: MasterKeyEntity, password: string) {
		try {
			await this.decryptMasterKeyContent(model, password);
		} catch (error) {
			return false;
		}

		return true;
	}

	// eslint-disable-next-line @typescript-eslint/no-explicit-any -- Old code before rule was applied
	private wrapSjclError(sjclError: any) {
		const error = new Error(sjclError.message);
		error.stack = sjclError.stack;
		return error;
	}

	public async encrypt(method: EncryptionMethod, key: string, plainText: string): Promise<string> {
		if (!method) throw new Error('Encryption method is required');
		if (!key) throw new Error('Encryption key is required');

		const sjcl = shim.sjclModule;
		const crypto = shim.crypto;

		type EncryptionMethodHandler = (()=> Promise<string>);
		const handlers: Record<EncryptionMethod, EncryptionMethodHandler> = {
			// 2020-01-23: Deprecated and no longer secure due to the use og OCB2 mode - do not use.
			[EncryptionMethod.SJCL]: () => {
				try {
					// Good demo to understand each parameter: https://bitwiseshiftleft.github.io/sjcl/demo/
					return sjcl.json.encrypt(key, plainText, {
						v: 1, // version
						iter: 1000, // Defaults to 1000 in sjcl but since we're running this on mobile devices, use a lower value. Maybe review this after some time. https://security.stackexchange.com/questions/3959/recommended-of-iterations-when-using-pkbdf2-sha256
						ks: 128, // Key size - "128 bits should be secure enough"
						ts: 64, // ???
						mode: 'ocb2', //  The cipher mode is a standard for how to use AES and other algorithms to encrypt and authenticate your message. OCB2 mode is slightly faster and has more features, but CCM mode has wider support because it is not patented.
						// "adata":"", // Associated Data - not needed?
						cipher: 'aes',
					});
				} catch (error) {
					throw this.wrapSjclError(error);
				}
			},

			// 2020-03-06: Added method to fix https://github.com/laurent22/joplin/issues/2591
			//             Also took the opportunity to change number of key derivations, per Isaac Potoczny's suggestion
			// 2023-06-10: Deprecated in favour of SJCL1b
			[EncryptionMethod.SJCL1a]: () => {
				try {
					// We need to escape the data because SJCL uses encodeURIComponent to process the data and it only
					// accepts UTF-8 data, or else it throws an error. And the notes might occasionally contain
					// invalid UTF-8 data. Fixes https://github.com/laurent22/joplin/issues/2591
					return sjcl.json.encrypt(key, escape(plainText), {
						v: 1, // version
						iter: 101, // Since the master key already uses key derivations and is secure, additional iteration here aren't necessary, which will make decryption faster. SJCL enforces an iter strictly greater than 100
						ks: 128, // Key size - "128 bits should be secure enough"
						ts: 64, // ???
						mode: 'ccm', //  The cipher mode is a standard for how to use AES and other algorithms to encrypt and authenticate your message. OCB2 mode is slightly faster and has more features, but CCM mode has wider support because it is not patented.
						// "adata":"", // Associated Data - not needed?
						cipher: 'aes',
					});
				} catch (error) {
					throw this.wrapSjclError(error);
				}
			},

			// 2023-06-10: Changed AES-128 to AES-256 per TheQuantumPhysicist's suggestions
			// https://github.com/laurent22/joplin/issues/7686
			[EncryptionMethod.SJCL1b]: () => {
				try {
					// We need to escape the data because SJCL uses encodeURIComponent to process the data and it only
					// accepts UTF-8 data, or else it throws an error. And the notes might occasionally contain
					// invalid UTF-8 data. Fixes https://github.com/laurent22/joplin/issues/2591
					return sjcl.json.encrypt(key, escape(plainText), {
						v: 1, // version
						iter: 101, // Since the master key already uses key derivations and is secure, additional iteration here aren't necessary, which will make decryption faster. SJCL enforces an iter strictly greater than 100
						ks: 256, // Key size - "256-bit is the golden standard that we should follow."
						ts: 64, // ???
						mode: 'ccm', //  The cipher mode is a standard for how to use AES and other algorithms to encrypt and authenticate your message. OCB2 mode is slightly faster and has more features, but CCM mode has wider support because it is not patented.
						// "adata":"", // Associated Data - not needed?
						cipher: 'aes',
					});
				} catch (error) {
					throw this.wrapSjclError(error);
				}
			},

			// 2020-01-23: Deprecated - see above.
			// Was used to encrypt master keys
			[EncryptionMethod.SJCL2]: () => {
				try {
					return sjcl.json.encrypt(key, plainText, {
						v: 1,
						iter: 10000,
						ks: 256,
						ts: 64,
						mode: 'ocb2',
						cipher: 'aes',
					});
				} catch (error) {
					throw this.wrapSjclError(error);
				}
			},

			// Don't know why we have this - it's not used anywhere. It must be
			// kept however, in case some note somewhere is encrypted using this
			// method.
			[EncryptionMethod.SJCL3]: () => {
				try {
					// Good demo to understand each parameter: https://bitwiseshiftleft.github.io/sjcl/demo/
					return sjcl.json.encrypt(key, plainText, {
						v: 1, // version
						iter: 1000, // Defaults to 1000 in sjcl. Since we're running this on mobile devices we need to be careful it doesn't affect performances too much. Maybe review this after some time. https://security.stackexchange.com/questions/3959/recommended-of-iterations-when-using-pkbdf2-sha256
						ks: 128, // Key size - "128 bits should be secure enough"
						ts: 64, // ???
						mode: 'ccm', //  The cipher mode is a standard for how to use AES and other algorithms to encrypt and authenticate your message. OCB2 mode is slightly faster and has more features, but CCM mode has wider support because it is not patented.
						// "adata":"", // Associated Data - not needed?
						cipher: 'aes',
					});
				} catch (error) {
					throw this.wrapSjclError(error);
				}
			},

			// Same as above but more secure (but slower) to encrypt master keys
			[EncryptionMethod.SJCL4]: () => {
				try {
					return sjcl.json.encrypt(key, plainText, {
						v: 1,
						iter: 10000,
						ks: 256,
						ts: 64,
						mode: 'ccm',
						cipher: 'aes',
					});
				} catch (error) {
					throw this.wrapSjclError(error);
				}
			},

			// New encryption method powered by native crypto libraries(node:crypto/react-native-quick-crypto). Using AES-256-GCM and pbkdf2
			// The master key is not directly used. A new data key is generated from the master key and a 256 bits random salt to prevent nonce reuse problem
			// 2024-08: Set iteration count in pbkdf2 to 220000 as suggested by OWASP. https://cheatsheetseries.owasp.org/cheatsheets/Password_Storage_Cheat_Sheet.html#pbkdf2
			[EncryptionMethod.KeyV1]: async () => {
				return JSON.stringify(await crypto.encryptString(key, await crypto.digest(Digest.sha256, this.encryptionNonce_), plainText, 'hex', {
					cipherAlgorithm: CipherAlgorithm.AES_256_GCM,
					authTagLength: 16,
					digestAlgorithm: Digest.sha512,
					keyLength: 32,
					associatedData: emptyUint8Array,
					iterationCount: 220000,
				}));
			},

			// New encryption method powered by native crypto libraries(node:crypto/react-native-quick-crypto). Using AES-256-GCM and pbkdf2
			// The master key is not directly used. A new data key is generated from the master key and a 256 bits random salt to prevent nonce reuse problem
			// The file content is base64 encoded. Decoding it before encryption to reduce the size overhead.
			[EncryptionMethod.FileV1]: async () => {
				return JSON.stringify(await crypto.encryptString(key, await crypto.digest(Digest.sha256, this.encryptionNonce_), plainText, 'base64', {
					cipherAlgorithm: CipherAlgorithm.AES_256_GCM,
					authTagLength: 16,
					digestAlgorithm: Digest.sha512,
					keyLength: 32,
					associatedData: emptyUint8Array,
					iterationCount: 3,
				}));
			},

			// New encryption method powered by native crypto libraries(node:crypto/react-native-quick-crypto). Using AES-256-GCM and pbkdf2
			// The master key is not directly used. A new data key is generated from the master key and a 256 bits random salt to prevent nonce reuse problem
			[EncryptionMethod.StringV1]: async () => {
				return JSON.stringify(await crypto.encryptString(key, await crypto.digest(Digest.sha256, this.encryptionNonce_), plainText, 'utf16le', {
					cipherAlgorithm: CipherAlgorithm.AES_256_GCM,
					authTagLength: 16,
					digestAlgorithm: Digest.sha512,
					keyLength: 32,
					associatedData: emptyUint8Array,
					iterationCount: 3,
				}));
			},

			[EncryptionMethod.Custom]: () => {
				// This is handled elsewhere but as a sanity check, throw an exception
				throw new Error('Custom encryption method is not supported here');
			},
		};

		return handlers[method]();
	}

	public async decrypt(method: EncryptionMethod, key: string, cipherText: string) {
		if (!method) throw new Error('Encryption method is required');
		if (!key) throw new Error('Encryption key is required');

		const sjcl = shim.sjclModule;
		const crypto = shim.crypto;
		if (method === EncryptionMethod.KeyV1) {
			return (await crypto.decrypt(key, JSON.parse(cipherText), {
				cipherAlgorithm: CipherAlgorithm.AES_256_GCM,
				authTagLength: 16,
				digestAlgorithm: Digest.sha512,
				keyLength: 32,
				associatedData: emptyUint8Array,
				iterationCount: 220000,
			})).toString('hex');
		} else if (method === EncryptionMethod.FileV1) {
			return (await crypto.decrypt(key, JSON.parse(cipherText), {
				cipherAlgorithm: CipherAlgorithm.AES_256_GCM,
				authTagLength: 16,
				digestAlgorithm: Digest.sha512,
				keyLength: 32,
				associatedData: emptyUint8Array,
				iterationCount: 3,
			})).toString('base64');
		} else if (method === EncryptionMethod.StringV1) {
			return (await crypto.decrypt(key, JSON.parse(cipherText), {
				cipherAlgorithm: CipherAlgorithm.AES_256_GCM,
				authTagLength: 16,
				digestAlgorithm: Digest.sha512,
				keyLength: 32,
				associatedData: emptyUint8Array,
				iterationCount: 3,
			})).toString('utf16le');
		} else if (this.isValidSjclEncryptionMethod(method)) {
			try {
				const output = sjcl.json.decrypt(key, cipherText);

				if (method === EncryptionMethod.SJCL1a || method === EncryptionMethod.SJCL1b) {
					return unescape(output);
				} else {
					return output;
				}
			} catch (error) {
				// SJCL returns a string as error which means stack trace is missing so convert to an error object here
				throw new Error(error.message);
			}
		} else {
			throw new Error(`Unknown decryption method: ${method}`);
		}
	}

	// eslint-disable-next-line @typescript-eslint/no-explicit-any -- Old code before rule was applied
	private async encryptAbstract_(source: any, destination: any, options: EncryptOptions = null) {
		options = { encryptionMethod: this.defaultEncryptionMethod(), ...options };

		const method = options.encryptionMethod;
		const masterKeyId = options.masterKeyId ? options.masterKeyId : this.activeMasterKeyId();
<<<<<<< HEAD
		const masterKeyPlainText = this.loadedMasterKey(masterKeyId).plainText;
		const chunkSize = this.chunkSize(method);
		const crypto = shim.crypto;
=======
		const masterKeyPlainText = (await this.loadedMasterKey(masterKeyId)).plainText;
>>>>>>> 147a66d6

		const header = {
			encryptionMethod: method,
			masterKeyId: masterKeyId,
		};

		await destination.append(this.encodeHeader_(header));

		let doneSize = 0;

		while (true) {
			const block = await source.read(chunkSize);
			if (!block) break;

			doneSize += chunkSize;
			if (options.onProgress) options.onProgress({ doneSize: doneSize });

			// Wait for a frame so that the app remains responsive in mobile.
			// https://corbt.com/posts/2015/12/22/breaking-up-heavy-processing-in-react-native.html
			await shim.waitForFrame();

			const encrypted = await this.encrypt(method, masterKeyPlainText, block);
			await crypto.increaseNonce(this.encryptionNonce_);

			await destination.append(padLeft(encrypted.length.toString(16), 6, '0'));
			await destination.append(encrypted);
		}
	}

	// eslint-disable-next-line @typescript-eslint/no-explicit-any -- Old code before rule was applied
	private async decryptAbstract_(source: any, destination: any, options: EncryptOptions = null) {
		if (!options) options = {};

		// eslint-disable-next-line @typescript-eslint/no-explicit-any -- Old code before rule was applied
		const header: any = await this.decodeHeaderSource_(source);
		const masterKeyPlainText = (await this.loadedMasterKey(header.masterKeyId)).plainText;

		let doneSize = 0;

		while (true) {
			const lengthHex = await source.read(6);
			if (!lengthHex) break;
			if (lengthHex.length !== 6) throw new Error(`Invalid block size: ${lengthHex}`);
			const length = parseInt(lengthHex, 16);
			if (!length) continue; // Weird but could be not completely invalid (block of size 0) so continue decrypting

			doneSize += length;
			if (options.onProgress) options.onProgress({ doneSize: doneSize });

			await shim.waitForFrame();

			const block = await source.read(length);

			const plainText = await this.decrypt(header.encryptionMethod, masterKeyPlainText, block);
			await destination.append(plainText);
		}
	}

	private stringReader_(string: string, sync = false) {
		const reader = {
			index: 0,
			read: function(size: number) {
				const output = string.substr(reader.index, size);
				reader.index += size;
				return !sync ? Promise.resolve(output) : output;
			},
			close: function() {},
		};
		return reader;
	}

	private stringWriter_() {
		// eslint-disable-next-line @typescript-eslint/no-explicit-any -- Old code before rule was applied
		const output: any = {
			data: [],
			// eslint-disable-next-line @typescript-eslint/no-explicit-any -- Old code before rule was applied
			append: async function(data: any) {
				output.data.push(data);
			},
			result: function() {
				return output.data.join('');
			},
			close: function() {},
		};
		return output;
	}

	// eslint-disable-next-line @typescript-eslint/no-explicit-any -- Old code before rule was applied
	private async fileReader_(path: string, encoding: any) {
		const handle = await this.fsDriver().open(path, 'r');
		const reader = {
			handle: handle,
			read: async (size: number) => {
				return this.fsDriver().readFileChunk(reader.handle, size, encoding);
			},
			close: async () => {
				await this.fsDriver().close(reader.handle);
			},
		};
		return reader;
	}

	// eslint-disable-next-line @typescript-eslint/no-explicit-any -- Old code before rule was applied
	private async fileWriter_(path: string, encoding: any) {
		return {
			// eslint-disable-next-line @typescript-eslint/no-explicit-any -- Old code before rule was applied
			append: async (data: any) => {
				return this.fsDriver().appendFile(path, data, encoding);
			},
			close: function() {},
		};
	}

	// eslint-disable-next-line @typescript-eslint/no-explicit-any -- Old code before rule was applied
	public async encryptString(plainText: any, options: EncryptOptions = null): Promise<string> {
		const source = this.stringReader_(plainText);
		const destination = this.stringWriter_();
		await this.encryptAbstract_(source, destination, options);
		return destination.result();
	}

	// eslint-disable-next-line @typescript-eslint/no-explicit-any -- Old code before rule was applied
	public async decryptString(cipherText: any, options: EncryptOptions = null): Promise<string> {
		const source = this.stringReader_(cipherText);
		const destination = this.stringWriter_();
		await this.decryptAbstract_(source, destination, options);
		return destination.data.join('');
	}

	public async encryptFile(srcPath: string, destPath: string, options: EncryptOptions = null) {
		options = { encryptionMethod: this.defaultFileEncryptionMethod(), ...options };

		let source = await this.fileReader_(srcPath, 'base64');
		let destination = await this.fileWriter_(destPath, 'ascii');

		const cleanUp = async () => {
			if (source) await source.close();
			if (destination) await destination.close();
			// eslint-disable-next-line require-atomic-updates
			source = null;
			// eslint-disable-next-line require-atomic-updates
			destination = null;
		};

		try {
			await this.fsDriver().unlink(destPath);
			await this.encryptAbstract_(source, destination, options);
		} catch (error) {
			await cleanUp();
			await this.fsDriver().unlink(destPath);
			throw error;
		}

		await cleanUp();
	}

	public async decryptFile(srcPath: string, destPath: string, options: EncryptOptions = null) {
		let source = await this.fileReader_(srcPath, 'ascii');
		let destination = await this.fileWriter_(destPath, 'base64');

		const cleanUp = async () => {
			if (source) await source.close();
			if (destination) await destination.close();
			// eslint-disable-next-line require-atomic-updates
			source = null;
			// eslint-disable-next-line require-atomic-updates
			destination = null;
		};

		try {
			await this.fsDriver().unlink(destPath);
			await this.decryptAbstract_(source, destination, options);
		} catch (error) {
			await cleanUp();
			await this.fsDriver().unlink(destPath);
			throw error;
		}

		await cleanUp();
	}

	public headerTemplate(version: number) {
		// eslint-disable-next-line @typescript-eslint/no-explicit-any -- Old code before rule was applied
		const r = (this.headerTemplates_ as any)[version];
		if (!r) throw new Error(`Unknown header version: ${version}`);
		return r;
	}

	// eslint-disable-next-line @typescript-eslint/no-explicit-any -- Old code before rule was applied
	public encodeHeader_(header: any) {
		// Sanity check
		if (header.masterKeyId.length !== 32) throw new Error(`Invalid master key ID size: ${header.masterKeyId}`);

		let encryptionMetadata = '';
		encryptionMetadata += padLeft(header.encryptionMethod.toString(16), 2, '0');
		encryptionMetadata += header.masterKeyId;
		encryptionMetadata = padLeft(encryptionMetadata.length.toString(16), 6, '0') + encryptionMetadata;
		return `JED01${encryptionMetadata}`;
	}

	// eslint-disable-next-line @typescript-eslint/no-explicit-any -- Old code before rule was applied
	public async decodeHeaderString(cipherText: any) {
		const source = this.stringReader_(cipherText);
		return this.decodeHeaderSource_(source);
	}

	// eslint-disable-next-line @typescript-eslint/no-explicit-any -- Old code before rule was applied
	private async decodeHeaderSource_(source: any) {
		const identifier = await source.read(5);
		if (!isValidHeaderIdentifier(identifier)) throw new JoplinError(`Invalid encryption identifier. Data is not actually encrypted? ID was: ${identifier}`, 'invalidIdentifier');
		const mdSizeHex = await source.read(6);
		const mdSize = parseInt(mdSizeHex, 16);
		if (isNaN(mdSize) || !mdSize) throw new Error(`Invalid header metadata size: ${mdSizeHex}`);
		const md = await source.read(parseInt(mdSizeHex, 16));
		return this.decodeHeaderBytes_(identifier + mdSizeHex + md);
	}

	// eslint-disable-next-line @typescript-eslint/no-explicit-any -- Old code before rule was applied
	public decodeHeaderBytes_(headerHexaBytes: any) {
		// eslint-disable-next-line @typescript-eslint/no-explicit-any -- Old code before rule was applied
		const reader: any = this.stringReader_(headerHexaBytes, true);
		const identifier = reader.read(3);
		const version = parseInt(reader.read(2), 16);
		if (identifier !== 'JED') throw new Error(`Invalid header (missing identifier): ${headerHexaBytes.substr(0, 64)}`);
		const template = this.headerTemplate(version);

		parseInt(reader.read(6), 16); // Read the size and move the reader pointer forward

		// eslint-disable-next-line @typescript-eslint/no-explicit-any -- Old code before rule was applied
		const output: any = {};

		for (let i = 0; i < template.fields.length; i++) {
			const m = template.fields[i];
			const name = m[0];
			const size = m[1];
			const type = m[2];
			let v = reader.read(size);

			if (type === 'int') {
				v = parseInt(v, 16);
			} else if (type === 'hex') {
				// Already in hexa
			} else {
				throw new Error(`Invalid type: ${type}`);
			}

			output[name] = v;
		}

		return output;
	}

	private isValidSjclEncryptionMethod(method: EncryptionMethod) {
		return [EncryptionMethod.SJCL, EncryptionMethod.SJCL1a, EncryptionMethod.SJCL1b, EncryptionMethod.SJCL2, EncryptionMethod.SJCL3, EncryptionMethod.SJCL4].indexOf(method) >= 0;
	}

	// eslint-disable-next-line @typescript-eslint/no-explicit-any -- Old code before rule was applied
	public async itemIsEncrypted(item: any) {
		if (!item) throw new Error('No item');
		const ItemClass = BaseItem.itemClass(item);
		if (!ItemClass.encryptionSupported()) return false;
		return item.encryption_applied && isValidHeaderIdentifier(item.encryption_cipher_text, true);
	}

	public async fileIsEncrypted(path: string) {
		const handle = await this.fsDriver().open(path, 'r');
		const headerIdentifier = await this.fsDriver().readFileChunk(handle, 5, 'ascii');
		await this.fsDriver().close(handle);
		return isValidHeaderIdentifier(headerIdentifier);
	}
}<|MERGE_RESOLUTION|>--- conflicted
+++ resolved
@@ -70,33 +70,13 @@
 	// eslint-disable-next-line @typescript-eslint/no-explicit-any -- Old code before rule was applied
 	public static fsDriver_: any = null;
 
-<<<<<<< HEAD
-	private decryptedMasterKeys_: Record<string, DecryptedMasterKey> = {};
+	private encryptedMasterKeys_: Map<string, EncryptedMasterKey> = new Map();
+	private decryptedMasterKeys_: Map<string, DecryptedMasterKey> = new Map();
 	public defaultEncryptionMethod_ = Setting.value('featureFlag.useBetaEncryptionMethod') ? EncryptionMethod.StringV1 : EncryptionMethod.SJCL1a; // public because used in tests
 	public defaultFileEncryptionMethod_ = Setting.value('featureFlag.useBetaEncryptionMethod') ? EncryptionMethod.FileV1 : EncryptionMethod.SJCL1a; // public because used in tests
 	private defaultMasterKeyEncryptionMethod_ = Setting.value('featureFlag.useBetaEncryptionMethod') ? EncryptionMethod.KeyV1 : EncryptionMethod.SJCL4;
 
 	private encryptionNonce_: Uint8Array = null;
-=======
-	// Note: 1 MB is very slow with Node and probably even worse on mobile.
-	//
-	// On mobile the time it takes to decrypt increases exponentially for some reason, so it's important
-	// to have a relatively small size so as not to freeze the app. For example, on Android 7.1 simulator
-	// with 4.1 GB RAM, it takes this much to decrypt a block;
-	//
-	// 50KB => 1000 ms
-	// 25KB => 250ms
-	// 10KB => 200ms
-	// 5KB => 10ms
-	//
-	// So making the block 10 times smaller make it 100 times faster! So for now using 5KB. This can be
-	// changed easily since the chunk size is incorporated into the encrypted data.
-	private chunkSize_ = 5000;
-	private encryptedMasterKeys_: Map<string, EncryptedMasterKey> = new Map();
-	private decryptedMasterKeys_: Map<string, DecryptedMasterKey> = new Map();
-	public defaultEncryptionMethod_ = EncryptionMethod.SJCL1a; // public because used in tests
-	private defaultMasterKeyEncryptionMethod_ = EncryptionMethod.SJCL4;
->>>>>>> 147a66d6
 
 	private headerTemplates_ = {
 		// Template version 1
@@ -603,13 +583,9 @@
 
 		const method = options.encryptionMethod;
 		const masterKeyId = options.masterKeyId ? options.masterKeyId : this.activeMasterKeyId();
-<<<<<<< HEAD
-		const masterKeyPlainText = this.loadedMasterKey(masterKeyId).plainText;
+		const masterKeyPlainText = (await this.loadedMasterKey(masterKeyId)).plainText;
 		const chunkSize = this.chunkSize(method);
 		const crypto = shim.crypto;
-=======
-		const masterKeyPlainText = (await this.loadedMasterKey(masterKeyId)).plainText;
->>>>>>> 147a66d6
 
 		const header = {
 			encryptionMethod: method,
