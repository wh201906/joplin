--- conflicted
+++ resolved
@@ -92,7 +92,6 @@
 	attributes: { class: 'cm-taskMarker' },
 });
 
-<<<<<<< HEAD
 const nodeNameToLineDecoration: Record<string, Decoration> = {
 	'FencedCode': codeBlockDecoration,
 	'CodeBlock': codeBlockDecoration,
@@ -124,10 +123,7 @@
 };
 
 
-type DecorationDescription = { pos: number; length?: number; decoration: Decoration };
-=======
 type DecorationDescription = { pos: number; length: number; decoration: Decoration };
->>>>>>> d4157e14
 
 // Returns a set of [Decoration]s, associated with block syntax groups that require
 // full-line styling.
