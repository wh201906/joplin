--- conflicted
+++ resolved
@@ -1,13 +1,8 @@
 import ElectronAppWrapper from './ElectronAppWrapper';
 import shim from '@joplin/lib/shim';
 import { _, setLocale } from '@joplin/lib/locale';
-<<<<<<< HEAD
 import { BrowserWindow, nativeTheme, nativeImage, dialog, shell, MessageBoxSyncOptions } from 'electron';
-import { dirname, isUncPath, toSystemSlashes } from '@joplin/lib/path-utils';
-=======
-import { BrowserWindow, nativeTheme, nativeImage, shell } from 'electron';
 import { dirname, toSystemSlashes } from '@joplin/lib/path-utils';
->>>>>>> 971c4e5e
 import { fileUriToPath } from '@joplin/utils/url';
 import { urlDecode } from '@joplin/lib/string-utils';
 import * as Sentry from '@sentry/electron/main';
