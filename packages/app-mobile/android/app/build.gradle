apply plugin: "com.android.application"

import com.android.build.OutputFile

/**
 * The react.gradle file registers a task for each build variant (e.g. bundleDebugJsAndAssets
 * and bundleReleaseJsAndAssets).
 * These basically call `react-native bundle` with the correct arguments during the Android build
 * cycle. By default, bundleDebugJsAndAssets is skipped, as in debug/dev mode we prefer to load the
 * bundle directly from the development server. Below you can see all the possible configurations
 * and their defaults. If you decide to add a configuration block, make sure to add it before the
 * `apply from: "../../node_modules/react-native/react.gradle"` line.
 *
 * project.ext.react = [
 *   // the name of the generated asset file containing your JS bundle
 *   bundleAssetName: "index.android.bundle",
 *
 *   // the entry file for bundle generation. If none specified and
 *   // "index.android.js" exists, it will be used. Otherwise "index.js" is
 *   // default. Can be overridden with ENTRY_FILE environment variable.
 *   entryFile: "index.android.js",
 *
 *   // https://reactnative.dev/docs/performance#enable-the-ram-format
 *   bundleCommand: "ram-bundle",
 *
 *   // whether to bundle JS and assets in debug mode
 *   bundleInDebug: false,
 *
 *   // whether to bundle JS and assets in release mode
 *   bundleInRelease: true,
 *
 *   // whether to bundle JS and assets in another build variant (if configured).
 *   // See http://tools.android.com/tech-docs/new-build-system/user-guide#TOC-Build-Variants
 *   // The configuration property can be in the following formats
 *   //         'bundleIn${productFlavor}${buildType}'
 *   //         'bundleIn${buildType}'
 *   // bundleInFreeDebug: true,
 *   // bundleInPaidRelease: true,
 *   // bundleInBeta: true,
 *
 *   // whether to disable dev mode in custom build variants (by default only disabled in release)
 *   // for example: to disable dev mode in the staging build type (if configured)
 *   devDisabledInStaging: true,
 *   // The configuration property can be in the following formats
 *   //         'devDisabledIn${productFlavor}${buildType}'
 *   //         'devDisabledIn${buildType}'
 *
 *   // the root of your project, i.e. where "package.json" lives
 *   root: "../../",
 *
 *   // where to put the JS bundle asset in debug mode
 *   jsBundleDirDebug: "$buildDir/intermediates/assets/debug",
 *
 *   // where to put the JS bundle asset in release mode
 *   jsBundleDirRelease: "$buildDir/intermediates/assets/release",
 *
 *   // where to put drawable resources / React Native assets, e.g. the ones you use via
 *   // require('./image.png')), in debug mode
 *   resourcesDirDebug: "$buildDir/intermediates/res/merged/debug",
 *
 *   // where to put drawable resources / React Native assets, e.g. the ones you use via
 *   // require('./image.png')), in release mode
 *   resourcesDirRelease: "$buildDir/intermediates/res/merged/release",
 *
 *   // by default the gradle tasks are skipped if none of the JS files or assets change; this means
 *   // that we don't look at files in android/ or ios/ to determine whether the tasks are up to
 *   // date; if you have any other folders that you want to ignore for performance reasons (gradle
 *   // indexes the entire tree), add them here. Alternatively, if you have JS files in android/
 *   // for example, you might want to remove it from here.
 *   inputExcludes: ["android/**", "ios/**"],
 *
 *   // override which node gets called and with what additional arguments
 *   nodeExecutableAndArgs: ["node"],
 *
 *   // supply additional arguments to the packager
 *   extraPackagerArgs: []
 * ]
 */

project.ext.react = [
    enableHermes: false,  // clean and rebuild if changing
]

apply from: "../../node_modules/react-native/react.gradle"

/**
 * Set this to true to create two separate APKs instead of one:
 *   - An APK that only works on ARM devices
 *   - An APK that only works on x86 devices
 * The advantage is the size of the APK is reduced by about 4MB.
 * Upload all the APKs to the Play Store and people will download
 * the correct one based on the CPU architecture of their device.
 */
def enableSeparateBuildPerCPUArchitecture = false

/**
 * Run Proguard to shrink the Java bytecode in release builds.
 */
def enableProguardInReleaseBuilds = false

/**
 * The preferred build flavor of JavaScriptCore.
 *
 * For example, to use the international variant, you can use:
 * `def jscFlavor = 'org.webkit:android-jsc-intl:+'`
 *
 * The international variant includes ICU i18n library and necessary data
 * allowing to use e.g. `Date.toLocaleString` and `String.localeCompare` that
 * give correct results when using with locales other than en-US.  Note that
 * this variant is about 6MiB larger per architecture than default.
 */
 
// We need the intl variant to support natural sorting of notes.
// https://github.com/laurent22/joplin/pull/4272
def jscFlavor = 'org.webkit:android-jsc-intl:+'

/**
 * Whether to enable the Hermes VM.
 *
 * This should be set on project.ext.react and mirrored here.  If it is not set
 * on project.ext.react, JavaScript will not be compiled to Hermes Bytecode
 * and the benefits of using Hermes will therefore be sharply reduced.
 */
def enableHermes = project.ext.react.get("enableHermes", false);

android {
    compileSdkVersion rootProject.ext.compileSdkVersion

    compileOptions {
        sourceCompatibility JavaVersion.VERSION_1_8
        targetCompatibility JavaVersion.VERSION_1_8
    }

    dexOptions {
        // To fix "GC overhead limit exceeded"
        // https://stackoverflow.com/q/32133013/561309
        javaMaxHeapSize "4g"
    }

    defaultConfig {
        applicationId "net.cozic.joplin"
        minSdkVersion rootProject.ext.minSdkVersion
        targetSdkVersion rootProject.ext.targetSdkVersion
<<<<<<< HEAD
		versionCode 2097650
		versionName "2.5.0"
=======
		versionCode 2097651
		versionName "2.4.3"
>>>>>>> acc59592
		ndk {
			abiFilters "armeabi-v7a", "x86", "arm64-v8a", "x86_64"
		}
		
        // https://github.com/react-native-community/react-native-camera/issues/2138
        missingDimensionStrategy 'react-native-camera', 'general'

        // Needed to fix: The number of method references in a .dex file cannot exceed 64K
        multiDexEnabled true
    }
    splits {
        abi {
            reset()
            enable enableSeparateBuildPerCPUArchitecture
            universalApk false  // If true, also generate a universal APK
            include "armeabi-v7a", "x86", "arm64-v8a", "x86_64"
        }
    }
    signingConfigs {
        debug {
            storeFile file('debug.keystore')
            storePassword 'android'
            keyAlias 'androiddebugkey'
            keyPassword 'android'
        }
		release {
			if (project.hasProperty('JOPLIN_RELEASE_STORE_FILE')) {
				storeFile file(JOPLIN_RELEASE_STORE_FILE)
				storePassword JOPLIN_RELEASE_STORE_PASSWORD
				keyAlias JOPLIN_RELEASE_KEY_ALIAS
				keyPassword JOPLIN_RELEASE_KEY_PASSWORD
			}
		}
	}
    buildTypes {
        debug {
            signingConfig signingConfigs.debug
        }
        release {
            // Caution! In production, you need to generate your own keystore file.
            // see https://reactnative.dev/docs/signed-apk-android.
            signingConfig signingConfigs.release
            minifyEnabled enableProguardInReleaseBuilds
            proguardFiles getDefaultProguardFile("proguard-android.txt"), "proguard-rules.pro"
        }
    }

    // applicationVariants are e.g. debug, release
    applicationVariants.all { variant ->
        variant.outputs.each { output ->
            // For each separate APK per architecture, set a unique version code as described here:
            // https://developer.android.com/studio/build/configure-apk-splits.html
            // Example: versionCode 1 will generate 1001 for armeabi-v7a, 1002 for x86, etc.
            def versionCodes = ["armeabi-v7a": 1, "x86": 2, "arm64-v8a": 3, "x86_64": 4]
            def abi = output.getFilter(OutputFile.ABI)
            if (abi != null) {  // null for the universal-debug, universal-release variants
                output.versionCodeOverride =
                        defaultConfig.versionCode * 1000 + versionCodes.get(abi)
            }

        }
    }
}

dependencies {
    implementation fileTree(dir: "libs", include: ["*.jar"])
    //noinspection GradleDynamicVersion
    implementation "com.facebook.react:react-native:+"  // From node_modules
    
    implementation "androidx.swiperefreshlayout:swiperefreshlayout:1.0.0"

    debugImplementation("com.facebook.flipper:flipper:${FLIPPER_VERSION}") {
      exclude group:'com.facebook.fbjni'
    }

    debugImplementation("com.facebook.flipper:flipper-network-plugin:${FLIPPER_VERSION}") {
        exclude group:'com.facebook.flipper'
        exclude group:'com.squareup.okhttp3', module:'okhttp'
    }

    debugImplementation("com.facebook.flipper:flipper-fresco-plugin:${FLIPPER_VERSION}") {
        exclude group:'com.facebook.flipper'
    }

    if (enableHermes) {
        def hermesPath = "../../node_modules/hermes-engine/android/";
        debugImplementation files(hermesPath + "hermes-debug.aar")
        releaseImplementation files(hermesPath + "hermes-release.aar")
    } else {
        implementation jscFlavor
    }

    // Needed to fix: The number of method references in a .dex file cannot exceed 64K
    implementation 'com.android.support:multidex:2.0.1'
}

// Run this once to be able to run the application with BUCK
// puts all compile dependencies into folder libs for BUCK to use
task copyDownloadableDepsToLibs(type: Copy) {
    from configurations.compile
    into 'libs'
}

apply from: file("../../node_modules/@react-native-community/cli-platform-android/native_modules.gradle"); applyNativeModulesAppBuildGradle(project)
apply from: "../../node_modules/react-native-vector-icons/fonts.gradle"<|MERGE_RESOLUTION|>--- conflicted
+++ resolved
@@ -141,13 +141,8 @@
         applicationId "net.cozic.joplin"
         minSdkVersion rootProject.ext.minSdkVersion
         targetSdkVersion rootProject.ext.targetSdkVersion
-<<<<<<< HEAD
-		versionCode 2097650
+		versionCode 2097651
 		versionName "2.5.0"
-=======
-		versionCode 2097651
-		versionName "2.4.3"
->>>>>>> acc59592
 		ndk {
 			abiFilters "armeabi-v7a", "x86", "arm64-v8a", "x86_64"
 		}
