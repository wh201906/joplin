--- conflicted
+++ resolved
@@ -845,16 +845,12 @@
 	// just print some messages in the console.
 	// ----------------------------------------------------------------------------
 	if (Setting.value('env') === 'dev') {
-<<<<<<< HEAD
-		await runRsaIntegrationTests();
-		await runCryptoIntegrationTests();
-=======
 		if (Platform.OS !== 'web') {
 			await runRsaIntegrationTests();
+			await runCryptoIntegrationTests();
 		} else {
 			logger.info('Skipping RSA tests -- not supported on mobile.');
 		}
->>>>>>> 292d2fbc
 		await runOnDeviceFsDriverTests();
 	}
 
