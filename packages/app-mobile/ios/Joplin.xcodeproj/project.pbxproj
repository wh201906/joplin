--- conflicted
+++ resolved
@@ -498,11 +498,7 @@
 				INFOPLIST_FILE = Joplin/Info.plist;
 				IPHONEOS_DEPLOYMENT_TARGET = 11.0;
 				LD_RUNPATH_SEARCH_PATHS = "$(inherited) @executable_path/Frameworks";
-<<<<<<< HEAD
 				MARKETING_VERSION = 12.8.0;
-=======
-				MARKETING_VERSION = 12.7.2;
->>>>>>> 546447b0
 				OTHER_LDFLAGS = (
 					"$(inherited)",
 					"-ObjC",
@@ -530,11 +526,7 @@
 				INFOPLIST_FILE = Joplin/Info.plist;
 				IPHONEOS_DEPLOYMENT_TARGET = 11.0;
 				LD_RUNPATH_SEARCH_PATHS = "$(inherited) @executable_path/Frameworks";
-<<<<<<< HEAD
 				MARKETING_VERSION = 12.8.0;
-=======
-				MARKETING_VERSION = 12.7.2;
->>>>>>> 546447b0
 				OTHER_LDFLAGS = (
 					"$(inherited)",
 					"-ObjC",
@@ -682,11 +674,7 @@
 				INFOPLIST_FILE = ShareExtension/Info.plist;
 				IPHONEOS_DEPLOYMENT_TARGET = 11.0;
 				LD_RUNPATH_SEARCH_PATHS = "$(inherited) @executable_path/Frameworks @executable_path/../../Frameworks";
-<<<<<<< HEAD
 				MARKETING_VERSION = 12.8.0;
-=======
-				MARKETING_VERSION = 12.7.2;
->>>>>>> 546447b0
 				MTL_ENABLE_DEBUG_INFO = INCLUDE_SOURCE;
 				MTL_FAST_MATH = YES;
 				PRODUCT_BUNDLE_IDENTIFIER = net.cozic.joplin.ShareExtension;
@@ -717,11 +705,7 @@
 				INFOPLIST_FILE = ShareExtension/Info.plist;
 				IPHONEOS_DEPLOYMENT_TARGET = 11.0;
 				LD_RUNPATH_SEARCH_PATHS = "$(inherited) @executable_path/Frameworks @executable_path/../../Frameworks";
-<<<<<<< HEAD
 				MARKETING_VERSION = 12.8.0;
-=======
-				MARKETING_VERSION = 12.7.2;
->>>>>>> 546447b0
 				MTL_FAST_MATH = YES;
 				PRODUCT_BUNDLE_IDENTIFIER = net.cozic.joplin.ShareExtension;
 				PRODUCT_NAME = "$(TARGET_NAME)";
