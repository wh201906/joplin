--- conflicted
+++ resolved
@@ -278,11 +278,7 @@
 			} else {
 				mark_.mark([keyword.value], {
 					each: onEachElement,
-<<<<<<< HEAD
-					accuracy: 'exactly',
-=======
 					accuracy: keyword.accuracy ? keyword.accuracy : 'exactly', 
->>>>>>> 97d86825
 				});
 			}
 		}
